--- conflicted
+++ resolved
@@ -49,12 +49,8 @@
     let mut build = cmake::Config::new(workspace_root.join("vendor/dynarmic"));
     build.define("DYNARMIC_WARNINGS_AS_ERRORS", "OFF");
     build.define("DYNARMIC_TESTS", "OFF");
-<<<<<<< HEAD
+    build.define("DYNARMIC_USE_BUNDLED_EXTERNALS", "ON");
     // This is Windows-specific (and Android-specific) because on macOS or Linux, you can grab
-=======
-    build.define("DYNARMIC_USE_BUNDLED_EXTERNALS", "ON");
-    // This is Windows-specific because on macOS or Linux, you can grab
->>>>>>> 15a96010
     // Boost with your package manager.
     let os = env::var("CARGO_CFG_TARGET_OS").expect("CARGO_CFG_TARGET_OS was not set");
     if os.eq_ignore_ascii_case("windows") || os.eq_ignore_ascii_case("android") {
@@ -64,7 +60,6 @@
         }
         build.define("Boost_INCLUDE_DIR", boost_path);
     }
-<<<<<<< HEAD
     // Prevent CMake from using macOS-only linker commands when cross-compiling
     // for Android.
     // https://stackoverflow.com/questions/69697715/cross-compiling-c-program-for-android-on-mac-failed-using-ndks-clang
@@ -72,9 +67,7 @@
         build.define("CMAKE_SYSTEM_NAME", "Linux");
         build.define("ANDROID", "ON");
     }
-=======
     // dynarmic can't be dynamically linked
->>>>>>> 15a96010
     let dynarmic_out = build.build();
 
     if os.eq_ignore_ascii_case("android") {
