/*
 * This Source Code Form is subject to the terms of the Mozilla Public
 * License, v. 2.0. If a copy of the MPL was not distributed with this
 * file, You can obtain one at https://mozilla.org/MPL/2.0/.
 */
//! Wrapper functions exposing OpenGL ES to the guest.
//!
//! This code is intentionally somewhat lax with calculating array sizes when
//! obtainining a pointer with [Mem::ptr_at]. For large chunks of data, e.g. the
//! `pixels` parameter of `glTexImage2D`, it's worth being precise, but for
//! `glFoofv(pname, param)` where `param` is a pointer to one to four `GLfloat`s
//! depending on the value of `pname`, using the upper bound (4 in this case)
//! every time is never going to cause a problem in practice.

use super::GLES;
use crate::dyld::{export_c_func, FunctionExports};
use crate::mem::{ConstPtr, ConstVoidPtr, GuestUSize, Mem, MutPtr};
use crate::window::gles11;
use crate::window::gles11::types::*;
use crate::Environment;

fn with_ctx_and_mem<T, U>(env: &mut Environment, f: T) -> U
where
    T: FnOnce(&mut dyn GLES, &mut Mem) -> U,
{
    let gles = super::sync_context(
        &mut env.framework_state.opengles,
        &mut env.objc,
        &mut env.window,
        env.current_thread,
    );

    //panic_on_gl_errors(&mut *gles);
    let res = f(gles, &mut env.mem);
    //panic_on_gl_errors(&mut *gles);
    #[allow(clippy::let_and_return)]
    res
}

/// Useful for debugging
#[allow(dead_code)]
fn panic_on_gl_errors(gles: &mut dyn GLES) {
    let mut did_error = false;
    loop {
        let err = unsafe { gles.GetError() };
        if err == 0 {
            break;
        }
        did_error = true;
<<<<<<< HEAD
        log!("glGetError() => {:#x}", err);
=======
        echo!("glGetError() => {:#x}", err);
>>>>>>> c7eab4ad
    }
    if did_error {
        panic!();
    }
}

// Generic state manipulation
fn glGetError(env: &mut Environment) -> GLenum {
    with_ctx_and_mem(env, |gles, _mem| {
        let err = unsafe { gles.GetError() };
        if err != 0 {
            log!("Warning: glGetError() returned {:#x}", err);
        }
        err
    })
}
fn glEnable(env: &mut Environment, cap: GLenum) {
    with_ctx_and_mem(env, |gles, _mem| {
        unsafe { gles.Enable(cap) };
    });
}
fn glDisable(env: &mut Environment, cap: GLenum) {
    with_ctx_and_mem(env, |gles, _mem| {
        unsafe { gles.Disable(cap) };
    });
}
fn glEnableClientState(env: &mut Environment, array: GLenum) {
    with_ctx_and_mem(env, |gles, _mem| {
        unsafe { gles.EnableClientState(array) };
    });
}
fn glDisableClientState(env: &mut Environment, array: GLenum) {
    with_ctx_and_mem(env, |gles, _mem| {
        unsafe { gles.DisableClientState(array) };
    });
}
fn glGetBooleanv(env: &mut Environment, pname: GLenum, params: MutPtr<GLboolean>) {
    with_ctx_and_mem(env, |gles, mem| {
        let params = mem.ptr_at_mut(params, 16 /* upper bound */);
        unsafe { gles.GetBooleanv(pname, params) };
    });
}
fn glGetFloatv(env: &mut Environment, pname: GLenum, params: MutPtr<GLfloat>) {
    with_ctx_and_mem(env, |gles, mem| {
        let params = mem.ptr_at_mut(params, 16 /* upper bound */);
        unsafe { gles.GetFloatv(pname, params) };
    });
}
fn glGetIntegerv(env: &mut Environment, pname: GLenum, params: MutPtr<GLint>) {
    with_ctx_and_mem(env, |gles, mem| {
        let params = mem.ptr_at_mut(params, 16 /* upper bound */);
        unsafe { gles.GetIntegerv(pname, params) };
    });
}
fn glHint(env: &mut Environment, target: GLenum, mode: GLenum) {
    with_ctx_and_mem(env, |gles, _mem| unsafe { gles.Hint(target, mode) })
}

// Other state manipulation
fn glAlphaFunc(env: &mut Environment, func: GLenum, ref_: GLclampf) {
    with_ctx_and_mem(env, |gles, _mem| unsafe { gles.AlphaFunc(func, ref_) })
}
fn glAlphaFuncx(env: &mut Environment, func: GLenum, ref_: GLclampx) {
    with_ctx_and_mem(env, |gles, _mem| unsafe { gles.AlphaFuncx(func, ref_) })
}
fn glBlendFunc(env: &mut Environment, sfactor: GLenum, dfactor: GLenum) {
    with_ctx_and_mem(env, |gles, _mem| unsafe {
        gles.BlendFunc(sfactor, dfactor)
    })
}
fn glCullFace(env: &mut Environment, mode: GLenum) {
    with_ctx_and_mem(env, |gles, _mem| unsafe { gles.CullFace(mode) })
}
fn glDepthFunc(env: &mut Environment, func: GLenum) {
    with_ctx_and_mem(env, |gles, _mem| unsafe { gles.DepthFunc(func) })
}
fn glDepthMask(env: &mut Environment, flag: GLboolean) {
    with_ctx_and_mem(env, |gles, _mem| unsafe { gles.DepthMask(flag) })
}
fn glDepthRangef(env: &mut Environment, near: GLclampf, far: GLclampf) {
    with_ctx_and_mem(env, |gles, _mem| unsafe { gles.DepthRangef(near, far) })
}
fn glDepthRangex(env: &mut Environment, near: GLclampx, far: GLclampx) {
    with_ctx_and_mem(env, |gles, _mem| unsafe { gles.DepthRangex(near, far) })
}
fn glFrontFace(env: &mut Environment, mode: GLenum) {
    with_ctx_and_mem(env, |gles, _mem| unsafe { gles.FrontFace(mode) })
}
fn glShadeModel(env: &mut Environment, mode: GLenum) {
    with_ctx_and_mem(env, |gles, _mem| unsafe { gles.ShadeModel(mode) })
}
fn glScissor(env: &mut Environment, x: GLint, y: GLint, width: GLsizei, height: GLsizei) {
    // apply scale hack: assume framebuffer's size is larger than the app thinks
    // and scale scissor appropriately
    let factor = env.options.scale_hack.get() as GLsizei;
    let (x, y) = (x * factor, y * factor);
    let (width, height) = (width * factor, height * factor);
    with_ctx_and_mem(env, |gles, _mem| unsafe {
        gles.Scissor(x, y, width, height)
    })
}
fn glViewport(env: &mut Environment, x: GLint, y: GLint, width: GLsizei, height: GLsizei) {
    // apply scale hack: assume framebuffer's size is larger than the app thinks
    // and scale viewport appropriately
    let factor = env.options.scale_hack.get() as GLsizei;
    let (x, y) = (x * factor, y * factor);
    let (width, height) = (width * factor, height * factor);
    with_ctx_and_mem(env, |gles, _mem| unsafe {
        gles.Viewport(x, y, width, height)
    })
}

// Lighting and materials
fn glLightf(env: &mut Environment, light: GLenum, pname: GLenum, param: GLfloat) {
    with_ctx_and_mem(env, |gles, _mem| unsafe {
        gles.Lightf(light, pname, param)
    })
}
fn glLightx(env: &mut Environment, light: GLenum, pname: GLenum, param: GLfixed) {
    with_ctx_and_mem(env, |gles, _mem| unsafe {
        gles.Lightx(light, pname, param)
    })
}
fn glLightfv(env: &mut Environment, light: GLenum, pname: GLenum, params: ConstPtr<GLfloat>) {
    with_ctx_and_mem(env, |gles, mem| {
        let params = mem.ptr_at(params, 4 /* upper bound */);
        unsafe { gles.Lightfv(light, pname, params) }
    })
}
fn glLightxv(env: &mut Environment, light: GLenum, pname: GLenum, params: ConstPtr<GLfixed>) {
    with_ctx_and_mem(env, |gles, mem| {
        let params = mem.ptr_at(params, 4 /* upper bound */);
        unsafe { gles.Lightxv(light, pname, params) }
    })
}
fn glMaterialf(env: &mut Environment, face: GLenum, pname: GLenum, param: GLfloat) {
    with_ctx_and_mem(env, |gles, _mem| unsafe {
        gles.Materialf(face, pname, param)
    })
}
fn glMaterialx(env: &mut Environment, face: GLenum, pname: GLenum, param: GLfixed) {
    with_ctx_and_mem(env, |gles, _mem| unsafe {
        gles.Materialx(face, pname, param)
    })
}
fn glMaterialfv(env: &mut Environment, face: GLenum, pname: GLenum, params: ConstPtr<GLfloat>) {
    with_ctx_and_mem(env, |gles, mem| {
        let params = mem.ptr_at(params, 4 /* upper bound */);
        unsafe { gles.Materialfv(face, pname, params) }
    })
}
fn glMaterialxv(env: &mut Environment, face: GLenum, pname: GLenum, params: ConstPtr<GLfixed>) {
    with_ctx_and_mem(env, |gles, mem| {
        let params = mem.ptr_at(params, 4 /* upper bound */);
        unsafe { gles.Materialxv(face, pname, params) }
    })
}

// Textures
fn glGenBuffers(env: &mut Environment, n: GLsizei, buffers: MutPtr<GLuint>) {
    with_ctx_and_mem(env, |gles, mem| {
        let n_usize: GuestUSize = n.try_into().unwrap();
        let buffers = mem.ptr_at_mut(buffers, n_usize);
        unsafe { gles.GenBuffers(n, buffers) }
    })
}
fn glDeleteBuffers(env: &mut Environment, n: GLsizei, buffers: ConstPtr<GLuint>) {
    with_ctx_and_mem(env, |gles, mem| {
        let n_usize: GuestUSize = n.try_into().unwrap();
        let buffers = mem.ptr_at(buffers, n_usize);
        unsafe { gles.DeleteBuffers(n, buffers) }
    })
}
fn glBindBuffer(env: &mut Environment, target: GLenum, buffer: GLuint) {
    with_ctx_and_mem(env, |gles, _mem| unsafe { gles.BindBuffer(target, buffer) })
}

// Non-pointers
fn glColor4f(env: &mut Environment, red: GLfloat, green: GLfloat, blue: GLfloat, alpha: GLfloat) {
    with_ctx_and_mem(env, |gles, _mem| unsafe {
        gles.Color4f(red, green, blue, alpha)
    })
}
fn glColor4x(env: &mut Environment, red: GLfixed, green: GLfixed, blue: GLfixed, alpha: GLfixed) {
    with_ctx_and_mem(env, |gles, _mem| unsafe {
        gles.Color4x(red, green, blue, alpha)
    })
}

// Pointers

/// One of the ugliest things in OpenGL is that, depending on dynamic state, the
/// pointer parameter of certain functions is either a pointer or an offset!
unsafe fn translate_pointer_or_offset(
    gles: &mut dyn GLES,
    mem: &Mem,
    pointer_or_offset: ConstVoidPtr,
    which_binding: GLenum,
) -> *const GLvoid {
    let mut buffer_binding = 0;
    gles.GetIntegerv(which_binding, &mut buffer_binding);
    if buffer_binding != 0 {
        let offset = pointer_or_offset.to_bits();
        offset as usize as *const _
    } else {
        let pointer = pointer_or_offset;
        // bounds checking is hopeless here
        mem.ptr_at(pointer.cast::<u8>(), 0).cast::<GLvoid>()
    }
}

fn glColorPointer(
    env: &mut Environment,
    size: GLint,
    type_: GLenum,
    stride: GLsizei,
    pointer: ConstVoidPtr,
) {
    with_ctx_and_mem(env, |gles, mem| unsafe {
        let pointer = translate_pointer_or_offset(gles, mem, pointer, gles11::ARRAY_BUFFER_BINDING);
        gles.ColorPointer(size, type_, stride, pointer)
    })
}
fn glNormalPointer(env: &mut Environment, type_: GLenum, stride: GLsizei, pointer: ConstVoidPtr) {
    with_ctx_and_mem(env, |gles, mem| unsafe {
        let pointer = translate_pointer_or_offset(gles, mem, pointer, gles11::ARRAY_BUFFER_BINDING);
        gles.NormalPointer(type_, stride, pointer)
    })
}
fn glTexCoordPointer(
    env: &mut Environment,
    size: GLint,
    type_: GLenum,
    stride: GLsizei,
    pointer: ConstVoidPtr,
) {
    with_ctx_and_mem(env, |gles, mem| unsafe {
        let pointer = translate_pointer_or_offset(gles, mem, pointer, gles11::ARRAY_BUFFER_BINDING);
        gles.TexCoordPointer(size, type_, stride, pointer)
    })
}
fn glVertexPointer(
    env: &mut Environment,
    size: GLint,
    type_: GLenum,
    stride: GLsizei,
    pointer: ConstVoidPtr,
) {
    with_ctx_and_mem(env, |gles, mem| unsafe {
        let pointer = translate_pointer_or_offset(gles, mem, pointer, gles11::ARRAY_BUFFER_BINDING);
        gles.VertexPointer(size, type_, stride, pointer)
    })
}

// Drawing
fn glDrawArrays(env: &mut Environment, mode: GLenum, first: GLint, count: GLsizei) {
    with_ctx_and_mem(env, |gles, _mem| unsafe {
        gles.DrawArrays(mode, first, count)
    })
}
fn glDrawElements(
    env: &mut Environment,
    mode: GLenum,
    count: GLsizei,
    type_: GLenum,
    indices: ConstVoidPtr,
) {
    with_ctx_and_mem(env, |gles, mem| unsafe {
        let indices =
            translate_pointer_or_offset(gles, mem, indices, gles11::ELEMENT_ARRAY_BUFFER_BINDING);
        gles.DrawElements(mode, count, type_, indices)
    })
}

// Clearing
fn glClear(env: &mut Environment, mask: GLbitfield) {
    with_ctx_and_mem(env, |gles, _mem| unsafe { gles.Clear(mask) });
}
fn glClearColor(
    env: &mut Environment,
    red: GLclampf,
    green: GLclampf,
    blue: GLclampf,
    alpha: GLclampf,
) {
    with_ctx_and_mem(env, |gles, _mem| unsafe {
        gles.ClearColor(red, green, blue, alpha)
    });
}
fn glClearColorx(
    env: &mut Environment,
    red: GLclampx,
    green: GLclampx,
    blue: GLclampx,
    alpha: GLclampx,
) {
    with_ctx_and_mem(env, |gles, _mem| unsafe {
        gles.ClearColorx(red, green, blue, alpha)
    });
}
fn glClearDepthf(env: &mut Environment, depth: GLclampf) {
    with_ctx_and_mem(env, |gles, _mem| unsafe { gles.ClearDepthf(depth) });
}
fn glClearDepthx(env: &mut Environment, depth: GLclampx) {
    with_ctx_and_mem(env, |gles, _mem| unsafe { gles.ClearDepthx(depth) });
}
fn glClearStencil(env: &mut Environment, s: GLint) {
    with_ctx_and_mem(env, |gles, _mem| unsafe { gles.ClearStencil(s) });
}

// Matrix stack operations
fn glMatrixMode(env: &mut Environment, mode: GLenum) {
    with_ctx_and_mem(env, |gles, _mem| {
        unsafe { gles.MatrixMode(mode) };
    });
}
fn glLoadIdentity(env: &mut Environment) {
    with_ctx_and_mem(env, |gles, _mem| {
        unsafe { gles.LoadIdentity() };
    });
}
fn glLoadMatrixf(env: &mut Environment, m: ConstPtr<GLfloat>) {
    with_ctx_and_mem(env, |gles, mem| {
        let m = mem.ptr_at(m, 16);
        unsafe { gles.LoadMatrixf(m) };
    });
}
fn glLoadMatrixx(env: &mut Environment, m: ConstPtr<GLfixed>) {
    with_ctx_and_mem(env, |gles, mem| {
        let m = mem.ptr_at(m, 16);
        unsafe { gles.LoadMatrixx(m) };
    });
}
fn glMultMatrixf(env: &mut Environment, m: ConstPtr<GLfloat>) {
    with_ctx_and_mem(env, |gles, mem| {
        let m = mem.ptr_at(m, 16);
        unsafe { gles.MultMatrixf(m) };
    });
}
fn glMultMatrixx(env: &mut Environment, m: ConstPtr<GLfixed>) {
    with_ctx_and_mem(env, |gles, mem| {
        let m = mem.ptr_at(m, 16);
        unsafe { gles.MultMatrixx(m) };
    });
}
fn glPushMatrix(env: &mut Environment) {
    with_ctx_and_mem(env, |gles, _mem| {
        unsafe { gles.PushMatrix() };
    });
}
fn glPopMatrix(env: &mut Environment) {
    with_ctx_and_mem(env, |gles, _mem| {
        unsafe { gles.PopMatrix() };
    });
}
fn glOrthof(
    env: &mut Environment,
    left: GLfloat,
    right: GLfloat,
    bottom: GLfloat,
    top: GLfloat,
    near: GLfloat,
    far: GLfloat,
) {
    with_ctx_and_mem(env, |gles, _mem| {
        unsafe { gles.Orthof(left, right, bottom, top, near, far) };
    });
}
fn glOrthox(
    env: &mut Environment,
    left: GLfixed,
    right: GLfixed,
    bottom: GLfixed,
    top: GLfixed,
    near: GLfixed,
    far: GLfixed,
) {
    with_ctx_and_mem(env, |gles, _mem| {
        unsafe { gles.Orthox(left, right, bottom, top, near, far) };
    });
}
fn glFrustumf(
    env: &mut Environment,
    left: GLfloat,
    right: GLfloat,
    bottom: GLfloat,
    top: GLfloat,
    near: GLfloat,
    far: GLfloat,
) {
    with_ctx_and_mem(env, |gles, _mem| {
        unsafe { gles.Frustumf(left, right, bottom, top, near, far) };
    });
}
fn glFrustumx(
    env: &mut Environment,
    left: GLfixed,
    right: GLfixed,
    bottom: GLfixed,
    top: GLfixed,
    near: GLfixed,
    far: GLfixed,
) {
    with_ctx_and_mem(env, |gles, _mem| {
        unsafe { gles.Frustumx(left, right, bottom, top, near, far) };
    });
}
fn glRotatef(env: &mut Environment, angle: GLfloat, x: GLfloat, y: GLfloat, z: GLfloat) {
    with_ctx_and_mem(env, |gles, _mem| {
        unsafe { gles.Rotatef(angle, x, y, z) };
    });
}
fn glRotatex(env: &mut Environment, angle: GLfixed, x: GLfixed, y: GLfixed, z: GLfixed) {
    with_ctx_and_mem(env, |gles, _mem| {
        unsafe { gles.Rotatex(angle, x, y, z) };
    });
}
fn glScalef(env: &mut Environment, x: GLfloat, y: GLfloat, z: GLfloat) {
    with_ctx_and_mem(env, |gles, _mem| {
        unsafe { gles.Scalef(x, y, z) };
    });
}
fn glScalex(env: &mut Environment, x: GLfixed, y: GLfixed, z: GLfixed) {
    with_ctx_and_mem(env, |gles, _mem| {
        unsafe { gles.Scalex(x, y, z) };
    });
}
fn glTranslatef(env: &mut Environment, x: GLfloat, y: GLfloat, z: GLfloat) {
    with_ctx_and_mem(env, |gles, _mem| {
        unsafe { gles.Translatef(x, y, z) };
    });
}
fn glTranslatex(env: &mut Environment, x: GLfixed, y: GLfixed, z: GLfixed) {
    with_ctx_and_mem(env, |gles, _mem| {
        unsafe { gles.Translatex(x, y, z) };
    });
}

// Textures
fn glPixelStorei(env: &mut Environment, pname: GLenum, param: GLint) {
    with_ctx_and_mem(env, |gles, _mem| unsafe { gles.PixelStorei(pname, param) })
}
fn glGenTextures(env: &mut Environment, n: GLsizei, textures: MutPtr<GLuint>) {
    with_ctx_and_mem(env, |gles, mem| {
        let n_usize: GuestUSize = n.try_into().unwrap();
        let textures = mem.ptr_at_mut(textures, n_usize);
        unsafe { gles.GenTextures(n, textures) }
    })
}
fn glDeleteTextures(env: &mut Environment, n: GLsizei, textures: ConstPtr<GLuint>) {
    with_ctx_and_mem(env, |gles, mem| {
        let n_usize: GuestUSize = n.try_into().unwrap();
        let textures = mem.ptr_at(textures, n_usize);
        unsafe { gles.DeleteTextures(n, textures) }
    })
}
fn glActiveTexture(env: &mut Environment, texture: GLenum) {
    with_ctx_and_mem(env, |gles, _mem| unsafe { gles.ActiveTexture(texture) })
}
fn glBindTexture(env: &mut Environment, target: GLenum, texture: GLuint) {
    with_ctx_and_mem(env, |gles, _mem| unsafe {
        gles.BindTexture(target, texture)
    })
}
fn glTexParameteri(env: &mut Environment, target: GLenum, pname: GLenum, param: GLint) {
    with_ctx_and_mem(env, |gles, _mem| unsafe {
        gles.TexParameteri(target, pname, param)
    })
}
fn glTexParameterf(env: &mut Environment, target: GLenum, pname: GLenum, param: GLfloat) {
    with_ctx_and_mem(env, |gles, _mem| unsafe {
        gles.TexParameterf(target, pname, param)
    })
}
fn glTexParameterx(env: &mut Environment, target: GLenum, pname: GLenum, param: GLfixed) {
    with_ctx_and_mem(env, |gles, _mem| unsafe {
        gles.TexParameterx(target, pname, param)
    })
}
fn glTexImage2D(
    env: &mut Environment,
    target: GLenum,
    level: GLint,
    internalformat: GLint,
    width: GLsizei,
    height: GLsizei,
    border: GLint,
    format: GLenum,
    type_: GLenum,
    pixels: ConstVoidPtr,
) {
    with_ctx_and_mem(env, |gles, mem| unsafe {
        let pixels = if pixels.is_null() {
            std::ptr::null()
        } else {
            let bytes_per_pixel: GuestUSize = match type_ {
                gles11::UNSIGNED_BYTE => match format {
                    gles11::ALPHA | gles11::LUMINANCE => 1,
                    gles11::LUMINANCE_ALPHA => 2,
                    gles11::RGB => 3,
                    gles11::RGBA => 4,
                    _ => panic!("Unexpected format {:#x}", format),
                },
                gles11::UNSIGNED_SHORT_5_6_5
                | gles11::UNSIGNED_SHORT_4_4_4_4
                | gles11::UNSIGNED_SHORT_5_5_5_1 => 2,
                _ => panic!("Unexpected type {:#x}", type_),
            };
            let pixel_count: GuestUSize = width.checked_mul(height).unwrap().try_into().unwrap();
            // This is approximate, it doesn't account for alignment.
            mem.ptr_at(pixels.cast::<u8>(), pixel_count * bytes_per_pixel)
                .cast::<GLvoid>()
        };
        gles.TexImage2D(
            target,
            level,
            internalformat,
            width,
            height,
            border,
            format,
            type_,
            pixels,
        )
    })
}
fn glCopyTexImage2D(
    env: &mut Environment,
    target: GLenum,
    level: GLint,
    internalformat: GLenum,
    x: GLint,
    y: GLint,
    width: GLsizei,
    height: GLsizei,
    border: GLint,
) {
    with_ctx_and_mem(env, |gles, _mem| unsafe {
        gles.CopyTexImage2D(target, level, internalformat, x, y, width, height, border)
    })
}
fn glTexEnvf(env: &mut Environment, target: GLenum, pname: GLenum, param: GLfloat) {
    with_ctx_and_mem(env, |gles, _mem| unsafe {
        gles.TexEnvf(target, pname, param)
    })
}
fn glTexEnvx(env: &mut Environment, target: GLenum, pname: GLenum, param: GLfixed) {
    with_ctx_and_mem(env, |gles, _mem| unsafe {
        gles.TexEnvx(target, pname, param)
    })
}
fn glTexEnvi(env: &mut Environment, target: GLenum, pname: GLenum, param: GLint) {
    with_ctx_and_mem(env, |gles, _mem| unsafe {
        gles.TexEnvi(target, pname, param)
    })
}
fn glTexEnvfv(env: &mut Environment, target: GLenum, pname: GLenum, params: ConstPtr<GLfloat>) {
    // TODO: GL_POINT_SPRITE_OES
    assert!(target == gles11::TEXTURE_ENV);
    with_ctx_and_mem(env, |gles, mem| {
        let params = mem.ptr_at(params, 4 /* upper bound */);
        unsafe { gles.TexEnvfv(target, pname, params) }
    })
}
fn glTexEnvxv(env: &mut Environment, target: GLenum, pname: GLenum, params: ConstPtr<GLfixed>) {
    // TODO: GL_POINT_SPRITE_OES
    assert!(target == gles11::TEXTURE_ENV);
    with_ctx_and_mem(env, |gles, mem| {
        let params = mem.ptr_at(params, 4 /* upper bound */);
        unsafe { gles.TexEnvxv(target, pname, params) }
    })
}
fn glTexEnviv(env: &mut Environment, target: GLenum, pname: GLenum, params: ConstPtr<GLint>) {
    // TODO: GL_POINT_SPRITE_OES
    assert!(target == gles11::TEXTURE_ENV);
    with_ctx_and_mem(env, |gles, mem| {
        let params = mem.ptr_at(params, 4 /* upper bound */);
        unsafe { gles.TexEnviv(target, pname, params) }
    })
}

// OES_framebuffer_object
fn glGenFramebuffersOES(env: &mut Environment, n: GLsizei, framebuffers: MutPtr<GLuint>) {
    with_ctx_and_mem(env, |gles, mem| {
        let n_usize: GuestUSize = n.try_into().unwrap();
        let framebuffers = mem.ptr_at_mut(framebuffers, n_usize);
        unsafe { gles.GenFramebuffersOES(n, framebuffers) }
    })
}
fn glGenRenderbuffersOES(env: &mut Environment, n: GLsizei, renderbuffers: MutPtr<GLuint>) {
    with_ctx_and_mem(env, |gles, mem| {
        let n_usize: GuestUSize = n.try_into().unwrap();
        let renderbuffers = mem.ptr_at_mut(renderbuffers, n_usize);
        unsafe { gles.GenRenderbuffersOES(n, renderbuffers) }
    })
}
fn glBindFramebufferOES(env: &mut Environment, target: GLenum, framebuffer: GLuint) {
    with_ctx_and_mem(env, |gles, _mem| unsafe {
        gles.BindFramebufferOES(target, framebuffer)
    })
}
fn glBindRenderbufferOES(env: &mut Environment, target: GLenum, renderbuffer: GLuint) {
    with_ctx_and_mem(env, |gles, _mem| unsafe {
        gles.BindRenderbufferOES(target, renderbuffer)
    })
}
fn glRenderbufferStorageOES(
    env: &mut Environment,
    target: GLenum,
    internalformat: GLenum,
    width: GLsizei,
    height: GLsizei,
) {
    // apply scale hack: give the app a larger framebuffer than it asked for
    let factor = env.options.scale_hack.get() as GLsizei;
    let (width, height) = (width * factor, height * factor);
    with_ctx_and_mem(env, |gles, _mem| unsafe {
        gles.RenderbufferStorageOES(target, internalformat, width, height)
    })
}
fn glFramebufferRenderbufferOES(
    env: &mut Environment,
    target: GLenum,
    attachment: GLenum,
    renderbuffertarget: GLenum,
    renderbuffer: GLuint,
) {
    with_ctx_and_mem(env, |gles, _mem| unsafe {
        gles.FramebufferRenderbufferOES(target, attachment, renderbuffertarget, renderbuffer)
    })
}
fn glFramebufferTexture2DOES(
    env: &mut Environment,
    target: GLenum,
    attachment: GLenum,
    textarget: GLenum,
    texture: GLuint,
    level: i32,
) {
    with_ctx_and_mem(env, |gles, _mem| unsafe {
        gles.FramebufferTexture2DOES(target, attachment, textarget, texture, level)
    })
}
fn glGetRenderbufferParameterivOES(
    env: &mut Environment,
    target: GLenum,
    pname: GLenum,
    params: MutPtr<GLint>,
) {
    let factor = env.options.scale_hack.get() as GLint;
    with_ctx_and_mem(env, |gles, mem| {
        let params = mem.ptr_at_mut(params, 1);
        unsafe { gles.GetRenderbufferParameterivOES(target, pname, params) };
        // apply scale hack: scale down the reported size of the framebuffer,
        // assuming the framebuffer's true size is larger than it should be
        if pname == gles11::RENDERBUFFER_WIDTH_OES || pname == gles11::RENDERBUFFER_HEIGHT_OES {
            unsafe { params.write_unaligned(params.read_unaligned() / factor) }
        }
    })
}
fn glCheckFramebufferStatusOES(env: &mut Environment, target: GLenum) -> GLenum {
    with_ctx_and_mem(env, |gles, _mem| unsafe {
        gles.CheckFramebufferStatusOES(target)
    })
}
fn glDeleteFramebuffersOES(env: &mut Environment, n: GLsizei, framebuffers: ConstPtr<GLuint>) {
    with_ctx_and_mem(env, |gles, mem| {
        let n_usize: GuestUSize = n.try_into().unwrap();
        let framebuffers = mem.ptr_at(framebuffers, n_usize);
        unsafe { gles.DeleteFramebuffersOES(n, framebuffers) }
    })
}
fn glDeleteRenderbuffersOES(env: &mut Environment, n: GLsizei, renderbuffers: ConstPtr<GLuint>) {
    with_ctx_and_mem(env, |gles, mem| {
        let n_usize: GuestUSize = n.try_into().unwrap();
        let renderbuffers = mem.ptr_at(renderbuffers, n_usize);
        unsafe { gles.DeleteRenderbuffersOES(n, renderbuffers) }
    })
}

pub const FUNCTIONS: FunctionExports = &[
    // Generic state manipulation
    export_c_func!(glGetError()),
    export_c_func!(glEnable(_)),
    export_c_func!(glDisable(_)),
    export_c_func!(glEnableClientState(_)),
    export_c_func!(glDisableClientState(_)),
    export_c_func!(glGetBooleanv(_, _)),
    export_c_func!(glGetFloatv(_, _)),
    export_c_func!(glGetIntegerv(_, _)),
    export_c_func!(glHint(_, _)),
    // Other state manipulation
    export_c_func!(glAlphaFunc(_, _)),
    export_c_func!(glAlphaFuncx(_, _)),
    export_c_func!(glBlendFunc(_, _)),
    export_c_func!(glCullFace(_)),
    export_c_func!(glDepthFunc(_)),
    export_c_func!(glDepthMask(_)),
    export_c_func!(glDepthRangef(_, _)),
    export_c_func!(glDepthRangex(_, _)),
    export_c_func!(glFrontFace(_)),
    export_c_func!(glShadeModel(_)),
    export_c_func!(glScissor(_, _, _, _)),
    export_c_func!(glViewport(_, _, _, _)),
    // Lighting and materials
    export_c_func!(glLightf(_, _, _)),
    export_c_func!(glLightx(_, _, _)),
    export_c_func!(glLightfv(_, _, _)),
    export_c_func!(glLightxv(_, _, _)),
    export_c_func!(glMaterialf(_, _, _)),
    export_c_func!(glMaterialx(_, _, _)),
    export_c_func!(glMaterialfv(_, _, _)),
    export_c_func!(glMaterialxv(_, _, _)),
    // Buffers
    export_c_func!(glGenBuffers(_, _)),
    export_c_func!(glDeleteBuffers(_, _)),
    export_c_func!(glBindBuffer(_, _)),
    // Non-pointers
    export_c_func!(glColor4f(_, _, _, _)),
    export_c_func!(glColor4x(_, _, _, _)),
    // Pointers
    export_c_func!(glColorPointer(_, _, _, _)),
    export_c_func!(glNormalPointer(_, _, _)),
    export_c_func!(glTexCoordPointer(_, _, _, _)),
    export_c_func!(glVertexPointer(_, _, _, _)),
    // Drawing
    export_c_func!(glDrawArrays(_, _, _)),
    export_c_func!(glDrawElements(_, _, _, _)),
    // Clearing
    export_c_func!(glClear(_)),
    export_c_func!(glClearColor(_, _, _, _)),
    export_c_func!(glClearColorx(_, _, _, _)),
    export_c_func!(glClearDepthf(_)),
    export_c_func!(glClearDepthx(_)),
    export_c_func!(glClearStencil(_)),
    // Matrix stack operations
    export_c_func!(glMatrixMode(_)),
    export_c_func!(glLoadIdentity()),
    export_c_func!(glLoadMatrixf(_)),
    export_c_func!(glLoadMatrixx(_)),
    export_c_func!(glMultMatrixf(_)),
    export_c_func!(glMultMatrixx(_)),
    export_c_func!(glPushMatrix()),
    export_c_func!(glPopMatrix()),
    export_c_func!(glOrthof(_, _, _, _, _, _)),
    export_c_func!(glOrthox(_, _, _, _, _, _)),
    export_c_func!(glFrustumf(_, _, _, _, _, _)),
    export_c_func!(glFrustumx(_, _, _, _, _, _)),
    export_c_func!(glRotatef(_, _, _, _)),
    export_c_func!(glRotatex(_, _, _, _)),
    export_c_func!(glScalef(_, _, _)),
    export_c_func!(glScalex(_, _, _)),
    export_c_func!(glTranslatef(_, _, _)),
    export_c_func!(glTranslatex(_, _, _)),
    // Textures
    export_c_func!(glPixelStorei(_, _)),
    export_c_func!(glGenTextures(_, _)),
    export_c_func!(glDeleteTextures(_, _)),
    export_c_func!(glActiveTexture(_)),
    export_c_func!(glBindTexture(_, _)),
    export_c_func!(glTexParameteri(_, _, _)),
    export_c_func!(glTexParameterf(_, _, _)),
    export_c_func!(glTexParameterx(_, _, _)),
    export_c_func!(glTexImage2D(_, _, _, _, _, _, _, _, _)),
    export_c_func!(glCopyTexImage2D(_, _, _, _, _, _, _, _)),
    export_c_func!(glTexEnvf(_, _, _)),
    export_c_func!(glTexEnvx(_, _, _)),
    export_c_func!(glTexEnvi(_, _, _)),
    export_c_func!(glTexEnvfv(_, _, _)),
    export_c_func!(glTexEnvxv(_, _, _)),
    export_c_func!(glTexEnviv(_, _, _)),
    // OES_framebuffer_object
    export_c_func!(glGenFramebuffersOES(_, _)),
    export_c_func!(glGenRenderbuffersOES(_, _)),
    export_c_func!(glBindFramebufferOES(_, _)),
    export_c_func!(glBindRenderbufferOES(_, _)),
    export_c_func!(glRenderbufferStorageOES(_, _, _, _)),
    export_c_func!(glFramebufferRenderbufferOES(_, _, _, _)),
    export_c_func!(glFramebufferTexture2DOES(_, _, _, _, _)),
    export_c_func!(glGetRenderbufferParameterivOES(_, _, _)),
    export_c_func!(glCheckFramebufferStatusOES(_)),
    export_c_func!(glDeleteFramebuffersOES(_, _)),
    export_c_func!(glDeleteRenderbuffersOES(_, _)),
];<|MERGE_RESOLUTION|>--- conflicted
+++ resolved
@@ -47,11 +47,7 @@
             break;
         }
         did_error = true;
-<<<<<<< HEAD
-        log!("glGetError() => {:#x}", err);
-=======
         echo!("glGetError() => {:#x}", err);
->>>>>>> c7eab4ad
     }
     if did_error {
         panic!();
