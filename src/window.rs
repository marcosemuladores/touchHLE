--- conflicted
+++ resolved
@@ -164,19 +164,6 @@
         let event_pump = sdl_ctx.event_pump().unwrap();
 
         let splash_image_and_gl_ctx = if let Some(launch_image) = launch_image {
-<<<<<<< HEAD
-            if env::consts::OS != "android" {
-                // Splash screen must be drawn with OpenGL (or not drawn at all)
-                // because otherwise we can't later use OpenGL in the same window.
-                // We are not required to use the same OpenGL version as for other
-                // contexts in this window, so let's use something relatively modern
-                // and compatible. OpenGL 3.2 is the baseline version of OpenGL
-                // available on macOS.
-                let gl_ctx = gl::create_gl_context(&video_ctx, &window, GLVersion::GL32Core);
-                Some((launch_image, gl_ctx))
-            } else {
-                None
-=======
             // Splash screen must be drawn with OpenGL (or not drawn at all)
             // because otherwise we can't later use OpenGL in the same window.
             // We are not required to use the same OpenGL version as for other
@@ -189,7 +176,6 @@
                     log!("Couldn't create OpenGL context for splash image: {}", err);
                     None
                 }
->>>>>>> 4b2419c1
             }
         } else {
             None
