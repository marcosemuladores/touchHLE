[access]
	inheritFrom = All-Projects
[submit]
	action = rebase if necessary
[project]
	description = High-level emulator for iPhone OS apps
[access "refs/*"]
	owner = group user/hikari_no_yume (hikari-no-yume)
	forgeCommitter = group user/hikari_no_yume (hikari-no-yume)
	forgeAuthor = group user/hikari_no_yume (hikari-no-yume)
[access "refs/for/refs/*"]
	push = group user/hikari_no_yume (hikari-no-yume)
	read = group user/hikari_no_yume (hikari-no-yume)
	rebase = group user/hikari_no_yume (hikari-no-yume)
	removeReviewer = group user/hikari_no_yume (hikari-no-yume)
	submit = group user/hikari_no_yume (hikari-no-yume)
	label-Code-Review = -2..+2 group user/hikari_no_yume (hikari-no-yume)
	label-Verified = -1..+1 group user/hikari_no_yume (hikari-no-yume)
<<<<<<< HEAD
=======
	forgeCommitter = group user/hikari_no_yume (hikari-no-yume)
>>>>>>> 3e9c717a
[access "refs/heads/*"]
	create = group user/hikari_no_yume (hikari-no-yume)
	push = +force group user/hikari_no_yume (hikari-no-yume)
	pushMerge = group user/hikari_no_yume (hikari-no-yume)
	read = group user/hikari_no_yume (hikari-no-yume)
<<<<<<< HEAD
	label-Code-Review = -2..+2 group user/hikari_no_yume (hikari-no-yume)
	label-Verified = -1..+1 group Change Owner
=======
	submit = group Change Owner
	submit = group user/hikari_no_yume (hikari-no-yume)
	label-Code-Review = -2..+2 group user/hikari_no_yume (hikari-no-yume)
	label-Code-Review = -1..+1 group user/ciciplusplus (ciciplusplus)
	label-Verified = -1..+1 group Change Owner
	label-Verified = -1..+1 group user/ciciplusplus (ciciplusplus)
>>>>>>> 3e9c717a
	label-Verified = -1..+1 group user/hikari_no_yume (hikari-no-yume)
[access "refs/tags/*"]
	push = group user/hikari_no_yume (hikari-no-yume)
	push = +force group user/hikari_no_yume (hikari-no-yume)
[receive]
	requireChangeId = true
	rejectImplicitMerges = true
[label "Code-Review"]
	function = NoOp
	value = -2 This shall not be submitted
	value = -1 I would prefer this is not submitted as is
	value = 0 No score
	value = +1 Looks good to me, but someone else must approve
	value = +2 Looks good to me, approved
	copyCondition = changekind:TRIVIAL_REBASE OR changekind:NO_CODE_CHANGE
	defaultValue = 0
[label "Verified"]
	function = NoOp
	value = -1 Fails
	value = 0 No score
	value = +1 Verified
	copyCondition = changekind:TRIVIAL_REBASE OR changekind:NO_CODE_CHANGE
	defaultValue = 0
[plugin "zuul-results-summary"]
	enabled = false
[plugin "uploadvalidator"]
	blockedContentTypeWhitelist = false
	maxPathLength = 0
	rejectDuplicatePathnamesLocale = en
	rejectSubmodule = false
	rejectSymlink = false
	rejectWindowsLineEndings = false
[submit-requirement "Code-Review"]
	description = A maximum vote from a non-uploader is required for the \t              'Code-Review' label. A minimum vote is blocking.
	submittableIf = label:Code-Review=MAX,user=non_uploader AND -label:Code-Review=MIN
	canOverrideInChildProjects = false
[submit-requirement "Verified"]
	description = Someone must have done basic testing of the patch, and \t              it can't have failed for anyone.
	submittableIf = label:Verified=MAX AND -label:Verified=MIN
	canOverrideInChildProjects = false<|MERGE_RESOLUTION|>--- conflicted
+++ resolved
@@ -16,26 +16,18 @@
 	submit = group user/hikari_no_yume (hikari-no-yume)
 	label-Code-Review = -2..+2 group user/hikari_no_yume (hikari-no-yume)
 	label-Verified = -1..+1 group user/hikari_no_yume (hikari-no-yume)
-<<<<<<< HEAD
-=======
 	forgeCommitter = group user/hikari_no_yume (hikari-no-yume)
->>>>>>> 3e9c717a
 [access "refs/heads/*"]
 	create = group user/hikari_no_yume (hikari-no-yume)
 	push = +force group user/hikari_no_yume (hikari-no-yume)
 	pushMerge = group user/hikari_no_yume (hikari-no-yume)
 	read = group user/hikari_no_yume (hikari-no-yume)
-<<<<<<< HEAD
-	label-Code-Review = -2..+2 group user/hikari_no_yume (hikari-no-yume)
-	label-Verified = -1..+1 group Change Owner
-=======
 	submit = group Change Owner
 	submit = group user/hikari_no_yume (hikari-no-yume)
 	label-Code-Review = -2..+2 group user/hikari_no_yume (hikari-no-yume)
 	label-Code-Review = -1..+1 group user/ciciplusplus (ciciplusplus)
 	label-Verified = -1..+1 group Change Owner
 	label-Verified = -1..+1 group user/ciciplusplus (ciciplusplus)
->>>>>>> 3e9c717a
 	label-Verified = -1..+1 group user/hikari_no_yume (hikari-no-yume)
 [access "refs/tags/*"]
 	push = group user/hikari_no_yume (hikari-no-yume)
